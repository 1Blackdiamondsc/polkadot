--- conflicted
+++ resolved
@@ -18,13 +18,8 @@
 
 use rstd::prelude::*;
 use sp_io::{hashing::keccak_256, crypto::secp256k1_ecdsa_recover};
-<<<<<<< HEAD
-use frame_support::{decl_event, decl_storage, decl_module, decl_error};
-use frame_support::weights::SimpleDispatchInfo;
-=======
 use frame_support::{decl_event, decl_storage, decl_module, decl_error, ensure};
 use frame_support::{dispatch::DispatchResult, weights::SimpleDispatchInfo};
->>>>>>> 1d21f773
 use frame_support::traits::{Currency, Get, VestingSchedule};
 use system::{ensure_root, ensure_none};
 use codec::{Encode, Decode};
@@ -166,52 +161,26 @@
 			let balance_due = <Claims<T>>::get(&signer)
 				.ok_or(Error::<T>::SignerHasNoClaim)?;
 
-			let maybe_vested = <Vesting<T>>::get(&signer);
-
-			// If this fails, destination account already has a vesting schedule
-			// applied to it, and this claim should not be processed.
-			ensure!(
-				maybe_vested.is_none() || T::VestingSchedule::vesting_balance(&dest).is_zero(),
-				Error::<T>::DestinationVesting
-			);
-
 			<Total<T>>::mutate(|t| -> DispatchResult {
 				*t = t.checked_sub(&balance_due).ok_or(Error::<T>::PotUnderflow)?;
 				Ok(())
 			})?;
 
+			// Check if this claim should have a vesting schedule.
+			if let Some(vs) = <Vesting<T>>::get(&signer) {
+				// If this fails, destination account already has a vesting schedule
+				// applied to it, and this claim should not be processed.
+				T::VestingSchedule::add_vesting_schedule(&dest, vs.0, vs.1, vs.2)
+					.map_err(|_| Error::<T>::DestinationVesting)?;
+			}
+
 			// This must happen before the add_vesting_schedule otherwise the schedule will be
 			// nullified.
 			CurrencyOf::<T>::deposit_creating(&dest, balance_due);
 
-			// Check if this claim should have a vesting schedule.
-<<<<<<< HEAD
-			if let Some(vs) = <Vesting<T>>::get(&signer) {
-				// If this fails, destination account already has a vesting schedule
-				// applied to it, and this claim should not be processed.
-				T::VestingSchedule::add_vesting_schedule(&dest, vs.0, vs.1, vs.2)?;
-=======
-			if let Some(vs) = maybe_vested {
-				// Should never fail since we ensured that the destination is not already vesting.
-				// However, we already deposited, so can't error out here anyway.
-				let _ = T::VestingSchedule::add_vesting_schedule(&dest, vs.0, vs.1, vs.2);
->>>>>>> 1d21f773
-			}
-
 			<Claims<T>>::remove(&signer);
 			<Vesting<T>>::remove(&signer);
 
-<<<<<<< HEAD
-			<Total<T>>::mutate(|t| if *t < balance_due {
-				panic!("Logic error: Pot less than the total of claims!")
-			} else {
-				*t -= balance_due
-			});
-
-			CurrencyOf::<T>::deposit_creating(&dest, balance_due);
-
-=======
->>>>>>> 1d21f773
 			// Let's deposit an event to let the outside world know this happened.
 			Self::deposit_event(RawEvent::Claimed(dest, signer, balance_due));
 		}
@@ -370,20 +339,15 @@
 
 	impl balances::Trait for Test {
 		type Balance = u64;
-<<<<<<< HEAD
+		type OnFreeBalanceZero = ();
+		type OnReapAccount = System;
+		type OnNewAccount = ();
 		type Event = ();
 		type DustRemoval = ();
+		type TransferPayment = ();
 		type ExistentialDeposit = ExistentialDeposit;
-		type AccountStore = System;
-=======
-		type OnReapAccount = System;
-		type OnNewAccount = ();
-		type TransferPayment = ();
-		type DustRemoval = ();
-		type Event = ();
-		type ExistentialDeposit = ExistentialDeposit;
+		type TransferFee = TransferFee;
 		type CreationFee = CreationFee;
->>>>>>> 1d21f773
 	}
 
 	impl vesting::Trait for Test {
@@ -466,13 +430,8 @@
 		new_test_ext().execute_with(|| {
 			assert_eq!(Balances::free_balance(42), 0);
 			assert_ok!(Claims::claim(Origin::NONE, 42, sig(&alice(), &42u64.encode())));
-<<<<<<< HEAD
-			assert_eq!(Balances::free_balance(42), 100);
+			assert_eq!(Balances::free_balance(&42), 100);
 			assert_eq!(Balances::vesting_balance(&42), 50);
-=======
-			assert_eq!(Balances::free_balance(&42), 100);
-			assert_eq!(Vesting::vesting_balance(&42), 50);
->>>>>>> 1d21f773
 		});
 	}
 
@@ -490,12 +449,8 @@
 			);
 			assert_ok!(Claims::mint_claim(Origin::ROOT, eth(&bob()), 200, None));
 			assert_ok!(Claims::claim(Origin::NONE, 69, sig(&bob(), &69u64.encode())));
-			assert_eq!(Balances::free_balance(69), 200);
-<<<<<<< HEAD
+			assert_eq!(Balances::free_balance(&69), 200);
 			assert_eq!(Balances::vesting_balance(&69), 0);
-=======
-			assert_eq!(Vesting::vesting_balance(&69), 0);
->>>>>>> 1d21f773
 		});
 	}
 
@@ -513,12 +468,8 @@
 			);
 			assert_ok!(Claims::mint_claim(Origin::ROOT, eth(&bob()), 200, Some((50, 10, 1))));
 			assert_ok!(Claims::claim(Origin::NONE, 69, sig(&bob(), &69u64.encode())));
-			assert_eq!(Balances::free_balance(69), 200);
-<<<<<<< HEAD
+			assert_eq!(Balances::free_balance(&69), 200);
 			assert_eq!(Balances::vesting_balance(&69), 50);
-=======
-			assert_eq!(Vesting::vesting_balance(&69), 50);
->>>>>>> 1d21f773
 		});
 	}
 
