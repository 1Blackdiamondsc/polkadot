// Copyright 2017-2020 Parity Technologies (UK) Ltd.
// This file is part of Polkadot.

// Polkadot is free software: you can redistribute it and/or modify
// it under the terms of the GNU General Public License as published by
// the Free Software Foundation, either version 3 of the License, or
// (at your option) any later version.

// Polkadot is distributed in the hope that it will be useful,
// but WITHOUT ANY WARRANTY; without even the implied warranty of
// MERCHANTABILITY or FITNESS FOR A PARTICULAR PURPOSE.  See the
// GNU General Public License for more details.

// You should have received a copy of the GNU General Public License
// along with Polkadot.  If not, see <http://www.gnu.org/licenses/>.

//! The Polkadot runtime. This can be compiled with `#[no_std]`, ready for Wasm.

#![cfg_attr(not(feature = "std"), no_std)]
// `construct_runtime!` does a lot of recursion and requires us to increase the limit to 256.
#![recursion_limit = "256"]

use pallet_transaction_payment::CurrencyAdapter;
use runtime_common::{
	claims, SlowAdjustingFeeUpdate, CurrencyToVote,
	impls::DealWithFees,
	BlockHashCount, RocksDbWeight, BlockWeights, BlockLength, OffchainSolutionWeightLimit,
	ParachainSessionKeyPlaceholder, AssignmentSessionKeyPlaceholder,
};

use sp_std::prelude::*;
use sp_std::collections::btree_map::BTreeMap;
use sp_core::u32_trait::{_1, _2, _3, _4, _5};
use parity_scale_codec::{Encode, Decode};
use primitives::v1::{
	AccountId, AccountIndex, Balance, BlockNumber, CandidateEvent, CommittedCandidateReceipt,
	CoreState, GroupRotationInfo, Hash, Id, Moment, Nonce, OccupiedCoreAssumption,
	PersistedValidationData, Signature, ValidationCode, ValidatorId, ValidatorIndex,
	InboundDownwardMessage, InboundHrmpMessage, SessionInfo, AssignmentId,
};
use sp_runtime::{
	create_runtime_str, generic, impl_opaque_keys, ModuleId, ApplyExtrinsicResult,
	KeyTypeId, Percent, Permill, Perbill, curve::PiecewiseLinear,
	transaction_validity::{TransactionValidity, TransactionSource, TransactionPriority},
	traits::{
<<<<<<< HEAD
		BlakeTwo256, Block as BlockT, OpaqueKeys, ConvertInto, IdentityLookup,
		Extrinsic as ExtrinsicT, SaturatedConversion, Verify
=======
		BlakeTwo256, Block as BlockT, OpaqueKeys, ConvertInto, AccountIdLookup,
		Extrinsic as ExtrinsicT, SaturatedConversion, Verify,
>>>>>>> 071e0016
	},
};
#[cfg(feature = "runtime-benchmarks")]
use sp_runtime::RuntimeString;
use sp_version::RuntimeVersion;
use pallet_grandpa::{AuthorityId as GrandpaId, fg_primitives};
#[cfg(any(feature = "std", test))]
use sp_version::NativeVersion;
use sp_core::OpaqueMetadata;
use sp_staking::SessionIndex;
use frame_support::{
	parameter_types, construct_runtime, debug, RuntimeDebug,
	traits::{KeyOwnerProofSystem, Randomness, LockIdentifier, Filter},
	weights::Weight,
};
use frame_system::{EnsureRoot, EnsureOneOf};
use pallet_im_online::sr25519::AuthorityId as ImOnlineId;
use authority_discovery_primitives::AuthorityId as AuthorityDiscoveryId;
use pallet_transaction_payment::{FeeDetails, RuntimeDispatchInfo};
use pallet_session::historical as session_historical;
use static_assertions::const_assert;
use beefy_primitives::ecdsa::AuthorityId as BeefyId;

#[cfg(feature = "std")]
pub use pallet_staking::StakerStatus;
#[cfg(any(feature = "std", test))]
pub use sp_runtime::BuildStorage;
pub use pallet_timestamp::Call as TimestampCall;
pub use pallet_balances::Call as BalancesCall;

/// Constant values used within the runtime.
pub mod constants;
use constants::{time::*, currency::*, fee::*};
use frame_support::traits::InstanceFilter;

// Weights used in the runtime.
mod weights;

// Make the WASM binary available.
#[cfg(feature = "std")]
include!(concat!(env!("OUT_DIR"), "/wasm_binary.rs"));

// Polkadot version identifier;
/// Runtime version (Polkadot).
pub const VERSION: RuntimeVersion = RuntimeVersion {
	spec_name: create_runtime_str!("polkadot"),
	impl_name: create_runtime_str!("parity-polkadot"),
	authoring_version: 0,
	spec_version: 28,
	impl_version: 0,
	#[cfg(not(feature = "disable-runtime-api"))]
	apis: RUNTIME_API_VERSIONS,
	#[cfg(feature = "disable-runtime-api")]
	apis: version::create_apis_vec![[]],
	transaction_version: 6,
};

/// Native version.
#[cfg(any(feature = "std", test))]
pub fn native_version() -> NativeVersion {
	NativeVersion {
		runtime_version: VERSION,
		can_author_with: Default::default(),
	}
}

pub struct BaseFilter;
impl Filter<Call> for BaseFilter {
	fn filter(call: &Call) -> bool {
		match call {
			// These modules are all allowed to be called by transactions:
			Call::Democracy(_) | Call::Council(_) | Call::TechnicalCommittee(_) |
			Call::TechnicalMembership(_) | Call::Treasury(_) | Call::ElectionsPhragmen(_) |
			Call::System(_) | Call::Scheduler(_) | Call::Indices(_) |
			Call::Babe(_) | Call::Timestamp(_) | Call::Balances(_) |
			Call::Authorship(_) | Call::Staking(_) | Call::Offences(_) |
			Call::Session(_) | Call::Grandpa(_) | Call::ImOnline(_) |
			Call::AuthorityDiscovery(_) |
			Call::Utility(_) | Call::Claims(_) | Call::Vesting(_) |
			Call::Identity(_) | Call::Proxy(_) | Call::Multisig(_) |
			Call::Bounties(_) | Call::Tips(_)
			=> true,
		}
	}
}

type MoreThanHalfCouncil = EnsureOneOf<
	AccountId,
	EnsureRoot<AccountId>,
	pallet_collective::EnsureProportionMoreThan<_1, _2, AccountId, CouncilCollective>
>;

parameter_types! {
	pub const Version: RuntimeVersion = VERSION;
	pub const SS58Prefix: u8 = 0;
}

impl frame_system::Config for Runtime {
	type BaseCallFilter = BaseFilter;
	type BlockWeights = BlockWeights;
	type BlockLength = BlockLength;
	type Origin = Origin;
	type Call = Call;
	type Index = Nonce;
	type BlockNumber = BlockNumber;
	type Hash = Hash;
	type Hashing = BlakeTwo256;
	type AccountId = AccountId;
	type Lookup = AccountIdLookup<AccountId, ()>;
	type Header = generic::Header<BlockNumber, BlakeTwo256>;
	type Event = Event;
	type BlockHashCount = BlockHashCount;
	type DbWeight = RocksDbWeight;
	type Version = Version;
	type PalletInfo = PalletInfo;
	type AccountData = pallet_balances::AccountData<Balance>;
	type OnNewAccount = ();
	type OnKilledAccount = ();
	type SystemWeightInfo = weights::frame_system::WeightInfo<Runtime>;
	type SS58Prefix = SS58Prefix;
}

parameter_types! {
	pub MaximumSchedulerWeight: Weight = Perbill::from_percent(80) *
		BlockWeights::get().max_block;
	pub const MaxScheduledPerBlock: u32 = 50;
}

impl pallet_scheduler::Config for Runtime {
	type Event = Event;
	type Origin = Origin;
	type PalletsOrigin = OriginCaller;
	type Call = Call;
	type MaximumWeight = MaximumSchedulerWeight;
	type ScheduleOrigin = EnsureRoot<AccountId>;
	type MaxScheduledPerBlock = MaxScheduledPerBlock;
	type WeightInfo = weights::pallet_scheduler::WeightInfo<Runtime>;
}

parameter_types! {
	pub const EpochDuration: u64 = EPOCH_DURATION_IN_BLOCKS as u64;
	pub const ExpectedBlockTime: Moment = MILLISECS_PER_BLOCK;
}

impl pallet_babe::Config for Runtime {
	type EpochDuration = EpochDuration;
	type ExpectedBlockTime = ExpectedBlockTime;

	// session module is the trigger
	type EpochChangeTrigger = pallet_babe::ExternalTrigger;

	type KeyOwnerProofSystem = Historical;

	type KeyOwnerProof = <Self::KeyOwnerProofSystem as KeyOwnerProofSystem<(
		KeyTypeId,
		pallet_babe::AuthorityId,
	)>>::Proof;

	type KeyOwnerIdentification = <Self::KeyOwnerProofSystem as KeyOwnerProofSystem<(
		KeyTypeId,
		pallet_babe::AuthorityId,
	)>>::IdentificationTuple;

	type HandleEquivocation =
		pallet_babe::EquivocationHandler<Self::KeyOwnerIdentification, Offences>;

	type WeightInfo = ();
}

parameter_types! {
	pub const IndexDeposit: Balance = 10 * DOLLARS;
}

impl pallet_indices::Config for Runtime {
	type AccountIndex = AccountIndex;
	type Currency = Balances;
	type Deposit = IndexDeposit;
	type Event = Event;
	type WeightInfo = weights::pallet_indices::WeightInfo<Runtime>;
}

parameter_types! {
	pub const ExistentialDeposit: Balance = 100 * CENTS;
	pub const MaxLocks: u32 = 50;
}

impl pallet_balances::Config for Runtime {
	type Balance = Balance;
	type DustRemoval = ();
	type Event = Event;
	type ExistentialDeposit = ExistentialDeposit;
	type AccountStore = System;
	type MaxLocks = MaxLocks;
	type WeightInfo = weights::pallet_balances::WeightInfo<Runtime>;
}

parameter_types! {
	pub const TransactionByteFee: Balance = 10 * MILLICENTS;
}

impl pallet_transaction_payment::Config for Runtime {
	type OnChargeTransaction = CurrencyAdapter<Balances, DealWithFees<Runtime>>;
	type TransactionByteFee = TransactionByteFee;
	type WeightToFee = WeightToFee;
	type FeeMultiplierUpdate = SlowAdjustingFeeUpdate<Self>;
}

parameter_types! {
	pub const MinimumPeriod: u64 = SLOT_DURATION / 2;
}
impl pallet_timestamp::Config for Runtime {
	type Moment = u64;
	type OnTimestampSet = Babe;
	type MinimumPeriod = MinimumPeriod;
	type WeightInfo = weights::pallet_timestamp::WeightInfo<Runtime>;
}

parameter_types! {
	pub const UncleGenerations: u32 = 0;
}

// TODO: substrate#2986 implement this properly
impl pallet_authorship::Config for Runtime {
	type FindAuthor = pallet_session::FindAccountFromAuthorIndex<Self, Babe>;
	type UncleGenerations = UncleGenerations;
	type FilterUncle = ();
	type EventHandler = (Staking, ImOnline);
}

impl_opaque_keys! {
	pub struct OldSessionKeys {
		pub grandpa: Grandpa,
		pub babe: Babe,
		pub im_online: ImOnline,
		pub para_validator: ParachainSessionKeyPlaceholder<Runtime>,
		pub authority_discovery: AuthorityDiscovery,
	}
}

impl_opaque_keys! {
	pub struct SessionKeys {
		pub grandpa: Grandpa,
		pub babe: Babe,
		pub im_online: ImOnline,
		pub para_validator: ParachainSessionKeyPlaceholder<Runtime>,
		pub para_assignment: AssignmentSessionKeyPlaceholder<Runtime>,
		pub authority_discovery: AuthorityDiscovery,
	}
}

fn transform_session_keys(v: AccountId, old: OldSessionKeys) -> SessionKeys {
	SessionKeys {
		grandpa: old.grandpa,
		babe: old.babe,
		im_online: old.im_online,
		para_validator: old.para_validator,
		para_assignment: {
			// We need to produce a dummy value that's unique for the validator.
			let mut id = AssignmentId::default();
			let id_raw: &mut [u8] = id.as_mut();
			id_raw.copy_from_slice(v.as_ref());
			id_raw[0..4].copy_from_slice(b"asgn");

			id
		},
		authority_discovery: old.authority_discovery,
	}
}

parameter_types! {
	pub const DisabledValidatorsThreshold: Perbill = Perbill::from_percent(17);
}

impl pallet_session::Config for Runtime {
	type Event = Event;
	type ValidatorId = AccountId;
	type ValidatorIdOf = pallet_staking::StashOf<Self>;
	type ShouldEndSession = Babe;
	type NextSessionRotation = Babe;
	type SessionManager = pallet_session::historical::NoteHistoricalRoot<Self, Staking>;
	type SessionHandler = <SessionKeys as OpaqueKeys>::KeyTypeIdProviders;
	type Keys = SessionKeys;
	type DisabledValidatorsThreshold = DisabledValidatorsThreshold;
	type WeightInfo = weights::pallet_session::WeightInfo<Runtime>;
}

impl pallet_session::historical::Config for Runtime {
	type FullIdentification = pallet_staking::Exposure<AccountId, Balance>;
	type FullIdentificationOf = pallet_staking::ExposureOf<Runtime>;
}

// TODO #6469: This shouldn't be static, but a lazily cached value, not built unless needed, and
// re-built in case input parameters have changed. The `ideal_stake` should be determined by the
// amount of parachain slots being bid on: this should be around `(75 - 25.min(slots / 4))%`.
pallet_staking_reward_curve::build! {
	const REWARD_CURVE: PiecewiseLinear<'static> = curve!(
		min_inflation: 0_025_000,
		max_inflation: 0_100_000,
		// 3:2:1 staked : parachains : float.
		// while there's no parachains, then this is 75% staked : 25% float.
		ideal_stake: 0_750_000,
		falloff: 0_050_000,
		max_piece_count: 40,
		test_precision: 0_005_000,
	);
}

parameter_types! {
	// Six sessions in an era (24 hours).
	pub const SessionsPerEra: SessionIndex = 6;
	// 28 eras for unbonding (28 days).
	pub const BondingDuration: pallet_staking::EraIndex = 28;
	pub const SlashDeferDuration: pallet_staking::EraIndex = 27;
	pub const RewardCurve: &'static PiecewiseLinear<'static> = &REWARD_CURVE;
	pub const MaxNominatorRewardedPerValidator: u32 = 128;
	// last 15 minutes of the last session will be for election.
	pub const ElectionLookahead: BlockNumber = EPOCH_DURATION_IN_BLOCKS / 16;
	pub const MaxIterations: u32 = 10;
	pub MinSolutionScoreBump: Perbill = Perbill::from_rational_approximation(5u32, 10_000);
}

type SlashCancelOrigin = EnsureOneOf<
	AccountId,
	EnsureRoot<AccountId>,
	pallet_collective::EnsureProportionAtLeast<_3, _4, AccountId, CouncilCollective>
>;

impl pallet_staking::Config for Runtime {
	type Currency = Balances;
	type UnixTime = Timestamp;
	type CurrencyToVote = CurrencyToVote;
	type RewardRemainder = Treasury;
	type Event = Event;
	type Slash = Treasury;
	type Reward = ();
	type SessionsPerEra = SessionsPerEra;
	type BondingDuration = BondingDuration;
	type SlashDeferDuration = SlashDeferDuration;
	// A super-majority of the council can cancel the slash.
	type SlashCancelOrigin = SlashCancelOrigin;
	type SessionInterface = Self;
	type RewardCurve = RewardCurve;
	type MaxNominatorRewardedPerValidator = MaxNominatorRewardedPerValidator;
	type NextNewSession = Session;
	type ElectionLookahead = ElectionLookahead;
	type Call = Call;
	type UnsignedPriority = StakingUnsignedPriority;
	type MaxIterations = MaxIterations;
	type MinSolutionScoreBump = MinSolutionScoreBump;
	// The unsigned solution weight targeted by the OCW. We set it to the maximum possible value of
	// a single extrinsic.
	type OffchainSolutionWeightLimit = OffchainSolutionWeightLimit;
	type WeightInfo = weights::pallet_staking::WeightInfo<Runtime>;
}

parameter_types! {
	// Minimum 4 CENTS/byte
	pub const BasicDeposit: Balance = deposit(1, 258);
	pub const FieldDeposit: Balance = deposit(0, 66);
	pub const SubAccountDeposit: Balance = deposit(1, 53);
	pub const MaxSubAccounts: u32 = 100;
	pub const MaxAdditionalFields: u32 = 100;
	pub const MaxRegistrars: u32 = 20;
}

impl pallet_identity::Config for Runtime {
	type Event = Event;
	type Currency = Balances;
	type BasicDeposit = BasicDeposit;
	type FieldDeposit = FieldDeposit;
	type SubAccountDeposit = SubAccountDeposit;
	type MaxSubAccounts = MaxSubAccounts;
	type MaxAdditionalFields = MaxAdditionalFields;
	type MaxRegistrars = MaxRegistrars;
	type Slashed = Treasury;
	type ForceOrigin = MoreThanHalfCouncil;
	type RegistrarOrigin = MoreThanHalfCouncil;
	type WeightInfo = weights::pallet_identity::WeightInfo<Runtime>;
}

parameter_types! {
	pub const LaunchPeriod: BlockNumber = 28 * DAYS;
	pub const VotingPeriod: BlockNumber = 28 * DAYS;
	pub const FastTrackVotingPeriod: BlockNumber = 3 * HOURS;
	pub const MinimumDeposit: Balance = 100 * DOLLARS;
	pub const EnactmentPeriod: BlockNumber = 28 * DAYS;
	pub const CooloffPeriod: BlockNumber = 7 * DAYS;
	// One cent: $10,000 / MB
	pub const PreimageByteDeposit: Balance = 1 * CENTS;
	pub const InstantAllowed: bool = true;
	pub const MaxVotes: u32 = 100;
	pub const MaxProposals: u32 = 100;
}

impl pallet_democracy::Config for Runtime {
	type Proposal = Call;
	type Event = Event;
	type Currency = Balances;
	type EnactmentPeriod = EnactmentPeriod;
	type LaunchPeriod = LaunchPeriod;
	type VotingPeriod = VotingPeriod;
	type MinimumDeposit = MinimumDeposit;
	/// A straight majority of the council can decide what their next motion is.
	type ExternalOrigin = frame_system::EnsureOneOf<AccountId,
		pallet_collective::EnsureProportionAtLeast<_1, _2, AccountId, CouncilCollective>,
		frame_system::EnsureRoot<AccountId>,
	>;
	/// A 60% super-majority can have the next scheduled referendum be a straight majority-carries vote.
	type ExternalMajorityOrigin = frame_system::EnsureOneOf<AccountId,
		pallet_collective::EnsureProportionAtLeast<_3, _5, AccountId, CouncilCollective>,
		frame_system::EnsureRoot<AccountId>,
	>;
	/// A unanimous council can have the next scheduled referendum be a straight default-carries
	/// (NTB) vote.
	type ExternalDefaultOrigin = frame_system::EnsureOneOf<AccountId,
		pallet_collective::EnsureProportionAtLeast<_1, _1, AccountId, CouncilCollective>,
		frame_system::EnsureRoot<AccountId>,
	>;
	/// Two thirds of the technical committee can have an ExternalMajority/ExternalDefault vote
	/// be tabled immediately and with a shorter voting/enactment period.
	type FastTrackOrigin = frame_system::EnsureOneOf<AccountId,
		pallet_collective::EnsureProportionAtLeast<_2, _3, AccountId, TechnicalCollective>,
		frame_system::EnsureRoot<AccountId>,
	>;
	type InstantOrigin = frame_system::EnsureOneOf<AccountId,
		pallet_collective::EnsureProportionAtLeast<_1, _1, AccountId, TechnicalCollective>,
		frame_system::EnsureRoot<AccountId>,
	>;
	type InstantAllowed = InstantAllowed;
	type FastTrackVotingPeriod = FastTrackVotingPeriod;
	// To cancel a proposal which has been passed, 2/3 of the council must agree to it.
	type CancellationOrigin = EnsureOneOf<AccountId,
		pallet_collective::EnsureProportionAtLeast<_2, _3, AccountId, CouncilCollective>,
		EnsureRoot<AccountId>,
	>;
	// To cancel a proposal before it has been passed, the technical committee must be unanimous or
	// Root must agree.
	type CancelProposalOrigin = EnsureOneOf<AccountId,
		pallet_collective::EnsureProportionAtLeast<_1, _1, AccountId, TechnicalCollective>,
		EnsureRoot<AccountId>,
	>;
	type BlacklistOrigin = EnsureRoot<AccountId>;
	// Any single technical committee member may veto a coming council proposal, however they can
	// only do it once and it lasts only for the cooloff period.
	type VetoOrigin = pallet_collective::EnsureMember<AccountId, TechnicalCollective>;
	type CooloffPeriod = CooloffPeriod;
	type PreimageByteDeposit = PreimageByteDeposit;
	type OperationalPreimageOrigin = pallet_collective::EnsureMember<AccountId, CouncilCollective>;
	type Slash = Treasury;
	type Scheduler = Scheduler;
	type PalletsOrigin = OriginCaller;
	type MaxVotes = MaxVotes;
	type WeightInfo = weights::pallet_democracy::WeightInfo<Runtime>;
	type MaxProposals = MaxProposals;
}

parameter_types! {
	pub const CouncilMotionDuration: BlockNumber = 7 * DAYS;
	pub const CouncilMaxProposals: u32 = 100;
	pub const CouncilMaxMembers: u32 = 100;
}

type CouncilCollective = pallet_collective::Instance1;
impl pallet_collective::Config<CouncilCollective> for Runtime {
	type Origin = Origin;
	type Proposal = Call;
	type Event = Event;
	type MotionDuration = CouncilMotionDuration;
	type MaxProposals = CouncilMaxProposals;
	type MaxMembers = CouncilMaxMembers;
	type DefaultVote = pallet_collective::PrimeDefaultVote;
	type WeightInfo = weights::pallet_collective::WeightInfo<Runtime>;
}

parameter_types! {
	pub const CandidacyBond: Balance = 100 * DOLLARS;
	// 1 storage item created, key size is 32 bytes, value size is 16+16.
	pub const VotingBondBase: Balance = deposit(1, 64);
	// additional data per vote is 32 bytes (account id).
	pub const VotingBondFactor: Balance = deposit(0, 32);
	/// Weekly council elections; scaling up to monthly eventually.
	pub const TermDuration: BlockNumber = 7 * DAYS;
	/// 13 members initially, to be increased to 23 eventually.
	pub const DesiredMembers: u32 = 13;
	pub const DesiredRunnersUp: u32 = 20;
	pub const ElectionsPhragmenModuleId: LockIdentifier = *b"phrelect";
}
// Make sure that there are no more than `MaxMembers` members elected via phragmen.
const_assert!(DesiredMembers::get() <= CouncilMaxMembers::get());

impl pallet_elections_phragmen::Config for Runtime {
	type Event = Event;
	type ModuleId = ElectionsPhragmenModuleId;
	type Currency = Balances;
	type ChangeMembers = Council;
	type InitializeMembers = Council;
	type CurrencyToVote = frame_support::traits::U128CurrencyToVote;
	type CandidacyBond = CandidacyBond;
	type VotingBondBase = VotingBondBase;
	type VotingBondFactor = VotingBondFactor;
	type LoserCandidate = Treasury;
	type KickedMember = Treasury;
	type DesiredMembers = DesiredMembers;
	type DesiredRunnersUp = DesiredRunnersUp;
	type TermDuration = TermDuration;
	type WeightInfo = weights::pallet_elections_phragmen::WeightInfo<Runtime>;
}

parameter_types! {
	pub const TechnicalMotionDuration: BlockNumber = 7 * DAYS;
	pub const TechnicalMaxProposals: u32 = 100;
	pub const TechnicalMaxMembers: u32 = 100;
}

type TechnicalCollective = pallet_collective::Instance2;
impl pallet_collective::Config<TechnicalCollective> for Runtime {
	type Origin = Origin;
	type Proposal = Call;
	type Event = Event;
	type MotionDuration = TechnicalMotionDuration;
	type MaxProposals = TechnicalMaxProposals;
	type MaxMembers = TechnicalMaxMembers;
	type DefaultVote = pallet_collective::PrimeDefaultVote;
	type WeightInfo = weights::pallet_collective::WeightInfo<Runtime>;
}

impl pallet_membership::Config<pallet_membership::Instance1> for Runtime {
	type Event = Event;
	type AddOrigin = MoreThanHalfCouncil;
	type RemoveOrigin = MoreThanHalfCouncil;
	type SwapOrigin = MoreThanHalfCouncil;
	type ResetOrigin = MoreThanHalfCouncil;
	type PrimeOrigin = MoreThanHalfCouncil;
	type MembershipInitialized = TechnicalCommittee;
	type MembershipChanged = TechnicalCommittee;
}

parameter_types! {
	pub const ProposalBond: Permill = Permill::from_percent(5);
	pub const ProposalBondMinimum: Balance = 100 * DOLLARS;
	pub const SpendPeriod: BlockNumber = 24 * DAYS;
	pub const Burn: Permill = Permill::from_percent(1);
	pub const TreasuryModuleId: ModuleId = ModuleId(*b"py/trsry");

	pub const TipCountdown: BlockNumber = 1 * DAYS;
	pub const TipFindersFee: Percent = Percent::from_percent(20);
	pub const TipReportDepositBase: Balance = 1 * DOLLARS;
	pub const DataDepositPerByte: Balance = 1 * CENTS;
	pub const BountyDepositBase: Balance = 1 * DOLLARS;
	pub const BountyDepositPayoutDelay: BlockNumber = 8 * DAYS;
	pub const BountyUpdatePeriod: BlockNumber = 90 * DAYS;
	pub const MaximumReasonLength: u32 = 16384;
	pub const BountyCuratorDeposit: Permill = Permill::from_percent(50);
	pub const BountyValueMinimum: Balance = 10 * DOLLARS;
}

type ApproveOrigin = EnsureOneOf<
	AccountId,
	EnsureRoot<AccountId>,
	pallet_collective::EnsureProportionAtLeast<_3, _5, AccountId, CouncilCollective>
>;

impl pallet_treasury::Config for Runtime {
	type ModuleId = TreasuryModuleId;
	type Currency = Balances;
	type ApproveOrigin = ApproveOrigin;
	type RejectOrigin = MoreThanHalfCouncil;
	type Event = Event;
	type OnSlash = Treasury;
	type ProposalBond = ProposalBond;
	type ProposalBondMinimum = ProposalBondMinimum;
	type SpendPeriod = SpendPeriod;
	type Burn = Burn;
	type BurnDestination = ();
	type SpendFunds = Bounties;
	type WeightInfo = weights::pallet_treasury::WeightInfo<Runtime>;
}

impl pallet_bounties::Config for Runtime {
	type Event = Event;
	type BountyDepositBase = BountyDepositBase;
	type BountyDepositPayoutDelay = BountyDepositPayoutDelay;
	type BountyUpdatePeriod = BountyUpdatePeriod;
	type BountyCuratorDeposit = BountyCuratorDeposit;
	type BountyValueMinimum = BountyValueMinimum;
	type DataDepositPerByte = DataDepositPerByte;
	type MaximumReasonLength = MaximumReasonLength;
	type WeightInfo = weights::pallet_bounties::WeightInfo<Runtime>;
}

impl pallet_tips::Config for Runtime {
	type Event = Event;
	type DataDepositPerByte = DataDepositPerByte;
	type MaximumReasonLength = MaximumReasonLength;
	type Tippers = ElectionsPhragmen;
	type TipCountdown = TipCountdown;
	type TipFindersFee = TipFindersFee;
	type TipReportDepositBase = TipReportDepositBase;
	type WeightInfo = weights::pallet_tips::WeightInfo<Runtime>;
}

parameter_types! {
	pub OffencesWeightSoftLimit: Weight = Perbill::from_percent(60) * BlockWeights::get().max_block;
}

impl pallet_offences::Config for Runtime {
	type Event = Event;
	type IdentificationTuple = pallet_session::historical::IdentificationTuple<Self>;
	type OnOffenceHandler = Staking;
	type WeightSoftLimit = OffencesWeightSoftLimit;
}

impl pallet_authority_discovery::Config for Runtime {}

parameter_types! {
	pub const SessionDuration: BlockNumber = EPOCH_DURATION_IN_BLOCKS as _;
}

parameter_types! {
	pub StakingUnsignedPriority: TransactionPriority =
		Perbill::from_percent(90) * TransactionPriority::max_value();
	pub const ImOnlineUnsignedPriority: TransactionPriority = TransactionPriority::max_value();
}

impl pallet_im_online::Config for Runtime {
	type AuthorityId = ImOnlineId;
	type Event = Event;
	type ValidatorSet = Historical;
	type SessionDuration = SessionDuration;
	type ReportUnresponsiveness = Offences;
	type UnsignedPriority = ImOnlineUnsignedPriority;
	type WeightInfo = weights::pallet_im_online::WeightInfo<Runtime>;
}

impl pallet_grandpa::Config for Runtime {
	type Event = Event;
	type Call = Call;

	type KeyOwnerProof =
	<Self::KeyOwnerProofSystem as KeyOwnerProofSystem<(KeyTypeId, GrandpaId)>>::Proof;

	type KeyOwnerIdentification = <Self::KeyOwnerProofSystem as KeyOwnerProofSystem<(
		KeyTypeId,
		GrandpaId,
	)>>::IdentificationTuple;

	type KeyOwnerProofSystem = Historical;

	type HandleEquivocation = pallet_grandpa::EquivocationHandler<Self::KeyOwnerIdentification, Offences>;

	type WeightInfo = ();
}

/// Submits a transaction with the node's public and signature type. Adheres to the signed extension
/// format of the chain.
impl<LocalCall> frame_system::offchain::CreateSignedTransaction<LocalCall> for Runtime where
	Call: From<LocalCall>,
{
	fn create_transaction<C: frame_system::offchain::AppCrypto<Self::Public, Self::Signature>>(
		call: Call,
		public: <Signature as Verify>::Signer,
		account: AccountId,
		nonce: <Runtime as frame_system::Config>::Index,
	) -> Option<(Call, <UncheckedExtrinsic as ExtrinsicT>::SignaturePayload)> {
		use sp_runtime::traits::StaticLookup;
		// take the biggest period possible.
		let period = BlockHashCount::get()
			.checked_next_power_of_two()
			.map(|c| c / 2)
			.unwrap_or(2) as u64;

		let current_block = System::block_number()
			.saturated_into::<u64>()
			// The `System::block_number` is initialized with `n+1`,
			// so the actual block number is `n`.
			.saturating_sub(1);
		let tip = 0;
		let extra: SignedExtra = (
			frame_system::CheckSpecVersion::<Runtime>::new(),
			frame_system::CheckTxVersion::<Runtime>::new(),
			frame_system::CheckGenesis::<Runtime>::new(),
			frame_system::CheckMortality::<Runtime>::from(generic::Era::mortal(period, current_block)),
			frame_system::CheckNonce::<Runtime>::from(nonce),
			frame_system::CheckWeight::<Runtime>::new(),
			pallet_transaction_payment::ChargeTransactionPayment::<Runtime>::from(tip),
			claims::PrevalidateAttests::<Runtime>::new(),
		);
		let raw_payload = SignedPayload::new(call, extra).map_err(|e| {
			debug::warn!("Unable to create signed payload: {:?}", e);
		}).ok()?;
		let signature = raw_payload.using_encoded(|payload| {
			C::sign(payload, public)
		})?;
		let (call, extra, _) = raw_payload.deconstruct();
		let address = <Runtime as frame_system::Config>::Lookup::unlookup(account);
		Some((call, (address, signature, extra)))
	}
}

impl frame_system::offchain::SigningTypes for Runtime {
	type Public = <Signature as Verify>::Signer;
	type Signature = Signature;
}

impl<C> frame_system::offchain::SendTransactionTypes<C> for Runtime where Call: From<C> {
	type Extrinsic = UncheckedExtrinsic;
	type OverarchingCall = Call;
}

parameter_types! {
	pub const ParathreadDeposit: Balance = 500 * DOLLARS;
	pub const QueueSize: usize = 2;
	pub const MaxRetries: u32 = 3;
}

parameter_types! {
	pub Prefix: &'static [u8] = b"Pay DOTs to the Polkadot account:";
}

impl claims::Config for Runtime {
	type Event = Event;
	type VestingSchedule = Vesting;
	type Prefix = Prefix;
	/// At least 3/4 of the council must agree to a claim move before it can happen.
	type MoveClaimOrigin = pallet_collective::EnsureProportionAtLeast<_3, _4, AccountId, CouncilCollective>;
	type WeightInfo = weights::runtime_common_claims::WeightInfo<Runtime>;
}

parameter_types! {
	pub const MinVestedTransfer: Balance = 100 * DOLLARS;
}

impl pallet_vesting::Config for Runtime {
	type Event = Event;
	type Currency = Balances;
	type BlockNumberToBalance = ConvertInto;
	type MinVestedTransfer = MinVestedTransfer;
	type WeightInfo = weights::pallet_vesting::WeightInfo<Runtime>;
}

impl pallet_utility::Config for Runtime {
	type Event = Event;
	type Call = Call;
	type WeightInfo = weights::pallet_utility::WeightInfo<Runtime>;
}

parameter_types! {
	// One storage item; key size is 32; value is size 4+4+16+32 bytes = 56 bytes.
	pub const DepositBase: Balance = deposit(1, 88);
	// Additional storage item size of 32 bytes.
	pub const DepositFactor: Balance = deposit(0, 32);
	pub const MaxSignatories: u16 = 100;
}

impl pallet_multisig::Config for Runtime {
	type Event = Event;
	type Call = Call;
	type Currency = Balances;
	type DepositBase = DepositBase;
	type DepositFactor = DepositFactor;
	type MaxSignatories = MaxSignatories;
	type WeightInfo = weights::pallet_multisig::WeightInfo<Runtime>;
}

parameter_types! {
	// One storage item; key size 32, value size 8; .
	pub const ProxyDepositBase: Balance = deposit(1, 8);
	// Additional storage item size of 33 bytes.
	pub const ProxyDepositFactor: Balance = deposit(0, 33);
	pub const MaxProxies: u16 = 32;
	pub const AnnouncementDepositBase: Balance = deposit(1, 8);
	pub const AnnouncementDepositFactor: Balance = deposit(0, 66);
	pub const MaxPending: u16 = 32;
}

/// The type used to represent the kinds of proxying allowed.
#[derive(Copy, Clone, Eq, PartialEq, Ord, PartialOrd, Encode, Decode, RuntimeDebug)]
pub enum ProxyType {
	Any = 0,
	NonTransfer = 1,
	Governance = 2,
	Staking = 3,
	// Skip 4 as it is now removed (was SudoBalances)
	IdentityJudgement = 5,
}

#[cfg(test)]
mod proxy_type_tests {
	use super::*;

	#[derive(Copy, Clone, Eq, PartialEq, Ord, PartialOrd, Encode, Decode, RuntimeDebug)]
	pub enum OldProxyType {
		Any,
		NonTransfer,
		Governance,
		Staking,
		SudoBalances,
		IdentityJudgement,
	}

	#[test]
	fn proxy_type_decodes_correctly() {
		for (i, j) in vec![
			(OldProxyType::Any, ProxyType::Any),
			(OldProxyType::NonTransfer, ProxyType::NonTransfer),
			(OldProxyType::Governance, ProxyType::Governance),
			(OldProxyType::Staking, ProxyType::Staking),
			(OldProxyType::IdentityJudgement, ProxyType::IdentityJudgement),
		].into_iter() {
			assert_eq!(i.encode(), j.encode());
		}
		assert!(ProxyType::decode(&mut &OldProxyType::SudoBalances.encode()[..]).is_err());
	}
}

impl Default for ProxyType { fn default() -> Self { Self::Any } }
impl InstanceFilter<Call> for ProxyType {
	fn filter(&self, c: &Call) -> bool {
		match self {
			ProxyType::Any => true,
			ProxyType::NonTransfer => matches!(c,
				Call::System(..) |
				Call::Scheduler(..) |
				Call::Babe(..) |
				Call::Timestamp(..) |
				Call::Indices(pallet_indices::Call::claim(..)) |
				Call::Indices(pallet_indices::Call::free(..)) |
				Call::Indices(pallet_indices::Call::freeze(..)) |
				// Specifically omitting Indices `transfer`, `force_transfer`
				// Specifically omitting the entire Balances pallet
				Call::Authorship(..) |
				Call::Staking(..) |
				Call::Offences(..) |
				Call::Session(..) |
				Call::Grandpa(..) |
				Call::ImOnline(..) |
				Call::AuthorityDiscovery(..) |
				Call::Democracy(..) |
				Call::Council(..) |
				Call::TechnicalCommittee(..) |
				Call::ElectionsPhragmen(..) |
				Call::TechnicalMembership(..) |
				Call::Treasury(..) |
				Call::Bounties(..) |
				Call::Tips(..) |
				Call::Claims(..) |
				Call::Vesting(pallet_vesting::Call::vest(..)) |
				Call::Vesting(pallet_vesting::Call::vest_other(..)) |
				// Specifically omitting Vesting `vested_transfer`, and `force_vested_transfer`
				Call::Utility(..) |
				Call::Identity(..) |
				Call::Proxy(..) |
				Call::Multisig(..)
			),
			ProxyType::Governance => matches!(c,
				Call::Democracy(..) |
				Call::Council(..) |
				Call::TechnicalCommittee(..) |
				Call::ElectionsPhragmen(..) |
				Call::Treasury(..) |
				Call::Bounties(..) |
				Call::Tips(..) |
				Call::Utility(..)
			),
			ProxyType::Staking => matches!(c,
				Call::Staking(..) |
				Call::Session(..) |
				Call::Utility(..)
			),
			ProxyType::IdentityJudgement => matches!(c,
				Call::Identity(pallet_identity::Call::provide_judgement(..)) |
				Call::Utility(..)
			)
		}
	}
	fn is_superset(&self, o: &Self) -> bool {
		match (self, o) {
			(x, y) if x == y => true,
			(ProxyType::Any, _) => true,
			(_, ProxyType::Any) => false,
			(ProxyType::NonTransfer, _) => true,
			_ => false,
		}
	}
}

impl pallet_proxy::Config for Runtime {
	type Event = Event;
	type Call = Call;
	type Currency = Balances;
	type ProxyType = ProxyType;
	type ProxyDepositBase = ProxyDepositBase;
	type ProxyDepositFactor = ProxyDepositFactor;
	type MaxProxies = MaxProxies;
	type WeightInfo = weights::pallet_proxy::WeightInfo<Runtime>;
	type MaxPending = MaxPending;
	type CallHasher = BlakeTwo256;
	type AnnouncementDepositBase = AnnouncementDepositBase;
	type AnnouncementDepositFactor = AnnouncementDepositFactor;
}

// When this is removed, should also remove `OldSessionKeys`.
pub struct UpgradeSessionKeys;
impl frame_support::traits::OnRuntimeUpgrade for UpgradeSessionKeys {
	fn on_runtime_upgrade() -> frame_support::weights::Weight {
		Session::upgrade_keys::<OldSessionKeys, _>(transform_session_keys);
		Perbill::from_percent(50) * BlockWeights::get().max_block
	}
}

pub struct PhragmenElectionDepositRuntimeUpgrade;
impl pallet_elections_phragmen::migrations_3_0_0::V2ToV3 for PhragmenElectionDepositRuntimeUpgrade {
	type AccountId = AccountId;
	type Balance = Balance;
	type Module = ElectionsPhragmen;
}
impl frame_support::traits::OnRuntimeUpgrade for PhragmenElectionDepositRuntimeUpgrade {
	fn on_runtime_upgrade() -> frame_support::weights::Weight {
		pallet_elections_phragmen::migrations_3_0_0::apply::<Self>(5 * CENTS, DOLLARS)
	}
}

construct_runtime! {
	pub enum Runtime where
		Block = Block,
		NodeBlock = primitives::v1::Block,
		UncheckedExtrinsic = UncheckedExtrinsic
	{
		// Basic stuff; balances is uncallable initially.
		System: frame_system::{Module, Call, Storage, Config, Event<T>} = 0,
		RandomnessCollectiveFlip: pallet_randomness_collective_flip::{Module, Storage} = 31,
		Scheduler: pallet_scheduler::{Module, Call, Storage, Event<T>} = 1,

		// Must be before session.
		Babe: pallet_babe::{Module, Call, Storage, Config, Inherent, ValidateUnsigned} = 2,

		Timestamp: pallet_timestamp::{Module, Call, Storage, Inherent} = 3,
		Indices: pallet_indices::{Module, Call, Storage, Config<T>, Event<T>} = 4,
		Balances: pallet_balances::{Module, Call, Storage, Config<T>, Event<T>} = 5,
		TransactionPayment: pallet_transaction_payment::{Module, Storage} = 32,

		// Consensus support.
		Authorship: pallet_authorship::{Module, Call, Storage} = 6,
		Staking: pallet_staking::{Module, Call, Storage, Config<T>, Event<T>, ValidateUnsigned} = 7,
		Offences: pallet_offences::{Module, Call, Storage, Event} = 8,
		Historical: session_historical::{Module} = 33,
		Session: pallet_session::{Module, Call, Storage, Event, Config<T>} = 9,
		Grandpa: pallet_grandpa::{Module, Call, Storage, Config, Event, ValidateUnsigned} = 11,
		ImOnline: pallet_im_online::{Module, Call, Storage, Event<T>, ValidateUnsigned, Config<T>} = 12,
		AuthorityDiscovery: pallet_authority_discovery::{Module, Call, Config} = 13,

		// Governance stuff.
		Democracy: pallet_democracy::{Module, Call, Storage, Config, Event<T>} = 14,
		Council: pallet_collective::<Instance1>::{Module, Call, Storage, Origin<T>, Event<T>, Config<T>} = 15,
		TechnicalCommittee: pallet_collective::<Instance2>::{Module, Call, Storage, Origin<T>, Event<T>, Config<T>} = 16,
		ElectionsPhragmen: pallet_elections_phragmen::{Module, Call, Storage, Event<T>, Config<T>} = 17,
		TechnicalMembership: pallet_membership::<Instance1>::{Module, Call, Storage, Event<T>, Config<T>} = 18,
		Treasury: pallet_treasury::{Module, Call, Storage, Config, Event<T>} = 19,

		// Claims. Usable initially.
		Claims: claims::{Module, Call, Storage, Event<T>, Config<T>, ValidateUnsigned} = 24,
		// Vesting. Usable initially, but removed once all vesting is finished.
		Vesting: pallet_vesting::{Module, Call, Storage, Event<T>, Config<T>} = 25,
		// Cunning utilities. Usable initially.
		Utility: pallet_utility::{Module, Call, Event} = 26,

		// Identity. Late addition.
		Identity: pallet_identity::{Module, Call, Storage, Event<T>} = 28,

		// Proxy module. Late addition.
		Proxy: pallet_proxy::{Module, Call, Storage, Event<T>} = 29,

		// Multisig dispatch. Late addition.
		Multisig: pallet_multisig::{Module, Call, Storage, Event<T>} = 30,

		// Bounties module.
		Bounties: pallet_bounties::{Module, Call, Storage, Event<T>} = 34,

		// Tips module.
		Tips: pallet_tips::{Module, Call, Storage, Event<T>} = 35,

	}
}

/// The address format for describing accounts.
pub type Address = sp_runtime::MultiAddress<AccountId, ()>;
/// Block header type as expected by this runtime.
pub type Header = generic::Header<BlockNumber, BlakeTwo256>;
/// Block type as expected by this runtime.
pub type Block = generic::Block<Header, UncheckedExtrinsic>;
/// A Block signed with a Justification
pub type SignedBlock = generic::SignedBlock<Block>;
/// BlockId type as expected by this runtime.
pub type BlockId = generic::BlockId<Block>;
/// The SignedExtension to the basic transaction logic.
pub type SignedExtra = (
	frame_system::CheckSpecVersion<Runtime>,
	frame_system::CheckTxVersion<Runtime>,
	frame_system::CheckGenesis<Runtime>,
	frame_system::CheckMortality<Runtime>,
	frame_system::CheckNonce<Runtime>,
	frame_system::CheckWeight<Runtime>,
	pallet_transaction_payment::ChargeTransactionPayment<Runtime>,
	claims::PrevalidateAttests<Runtime>,
);
/// Unchecked extrinsic type as expected by this runtime.
pub type UncheckedExtrinsic = generic::UncheckedExtrinsic<Address, Call, Signature, SignedExtra>;
/// Extrinsic type that has already been checked.
pub type CheckedExtrinsic = generic::CheckedExtrinsic<AccountId, Nonce, Call>;
/// Executive: handles dispatch to the various modules.
pub type Executive = frame_executive::Executive<
	Runtime,
	Block,
	frame_system::ChainContext<Runtime>,
	Runtime,
	AllModules,
	(UpgradeSessionKeys, PhragmenElectionDepositRuntimeUpgrade),
>;
/// The payload being signed in transactions.
pub type SignedPayload = generic::SignedPayload<Call, SignedExtra>;

#[cfg(not(feature = "disable-runtime-api"))]
sp_api::impl_runtime_apis! {
	impl sp_api::Core<Block> for Runtime {
		fn version() -> RuntimeVersion {
			VERSION
		}

		fn execute_block(block: Block) {
			Executive::execute_block(block)
		}

		fn initialize_block(header: &<Block as BlockT>::Header) {
			Executive::initialize_block(header)
		}
	}

	impl sp_api::Metadata<Block> for Runtime {
		fn metadata() -> OpaqueMetadata {
			Runtime::metadata().into()
		}
	}

	impl block_builder_api::BlockBuilder<Block> for Runtime {
		fn apply_extrinsic(extrinsic: <Block as BlockT>::Extrinsic) -> ApplyExtrinsicResult {
			Executive::apply_extrinsic(extrinsic)
		}

		fn finalize_block() -> <Block as BlockT>::Header {
			Executive::finalize_block()
		}

		fn inherent_extrinsics(data: inherents::InherentData) -> Vec<<Block as BlockT>::Extrinsic> {
			data.create_extrinsics()
		}

		fn check_inherents(
			block: Block,
			data: inherents::InherentData,
		) -> inherents::CheckInherentsResult {
			data.check_extrinsics(&block)
		}

		fn random_seed() -> <Block as BlockT>::Hash {
			RandomnessCollectiveFlip::random_seed()
		}
	}

	impl tx_pool_api::runtime_api::TaggedTransactionQueue<Block> for Runtime {
		fn validate_transaction(
			source: TransactionSource,
			tx: <Block as BlockT>::Extrinsic,
		) -> TransactionValidity {
			Executive::validate_transaction(source, tx)
		}
	}

	impl offchain_primitives::OffchainWorkerApi<Block> for Runtime {
		fn offchain_worker(header: &<Block as BlockT>::Header) {
			Executive::offchain_worker(header)
		}
	}

	impl primitives::v1::ParachainHost<Block, Hash, BlockNumber> for Runtime {
		fn validators() -> Vec<ValidatorId> {
			Vec::new()
		}

		fn validator_groups() -> (Vec<Vec<ValidatorIndex>>, GroupRotationInfo<BlockNumber>) {
			(Vec::new(), GroupRotationInfo { session_start_block: 0, group_rotation_frequency: 0, now: 0 })
		}

		fn availability_cores() -> Vec<CoreState<Hash, BlockNumber>> {
			Vec::new()
		}

		fn persisted_validation_data(_: Id, _: OccupiedCoreAssumption)
			-> Option<PersistedValidationData<BlockNumber>> {
			None
		}

		fn check_validation_outputs(_: Id, _: primitives::v1::CandidateCommitments) -> bool {
			false
		}

		fn session_index_for_child() -> SessionIndex {
			0
		}

		fn session_info(_: SessionIndex) -> Option<SessionInfo> {
			None
		}

		fn validation_code(_: Id, _: OccupiedCoreAssumption) -> Option<ValidationCode> {
			None
		}

		fn historical_validation_code(_: Id, _: BlockNumber) -> Option<ValidationCode> {
			None
		}

		fn candidate_pending_availability(_: Id) -> Option<CommittedCandidateReceipt<Hash>> {
			None
		}

		fn candidate_events() -> Vec<CandidateEvent<Hash>> {
			Vec::new()
		}

		fn dmq_contents(
			_recipient: Id,
		) -> Vec<InboundDownwardMessage<BlockNumber>> {
			Vec::new()
		}

		fn inbound_hrmp_channels_contents(
			_recipient: Id
		) -> BTreeMap<Id, Vec<InboundHrmpMessage<BlockNumber>>> {
			BTreeMap::new()
		}

	}

	impl beefy_primitives::BeefyApi<Block, BeefyId> for Runtime {
		fn authorities() -> Vec<BeefyId> {
			// dummy implementation due to lack of BEEFY pallet.
			Vec::new()
		}
	}

	impl fg_primitives::GrandpaApi<Block> for Runtime {
		fn grandpa_authorities() -> Vec<(GrandpaId, u64)> {
			Grandpa::grandpa_authorities()
		}

		fn submit_report_equivocation_unsigned_extrinsic(
			equivocation_proof: fg_primitives::EquivocationProof<
				<Block as BlockT>::Hash,
				sp_runtime::traits::NumberFor<Block>,
			>,
			key_owner_proof: fg_primitives::OpaqueKeyOwnershipProof,
		) -> Option<()> {
			let key_owner_proof = key_owner_proof.decode()?;

			Grandpa::submit_unsigned_equivocation_report(
				equivocation_proof,
				key_owner_proof,
			)
		}

		fn generate_key_ownership_proof(
			_set_id: fg_primitives::SetId,
			authority_id: fg_primitives::AuthorityId,
		) -> Option<fg_primitives::OpaqueKeyOwnershipProof> {
			use parity_scale_codec::Encode;

			Historical::prove((fg_primitives::KEY_TYPE, authority_id))
				.map(|p| p.encode())
				.map(fg_primitives::OpaqueKeyOwnershipProof::new)
		}
	}

	impl babe_primitives::BabeApi<Block> for Runtime {
		fn configuration() -> babe_primitives::BabeGenesisConfiguration {
			// The choice of `c` parameter (where `1 - c` represents the
			// probability of a slot being empty), is done in accordance to the
			// slot duration and expected target block time, for safely
			// resisting network delays of maximum two seconds.
			// <https://research.web3.foundation/en/latest/polkadot/BABE/Babe/#6-practical-results>
			babe_primitives::BabeGenesisConfiguration {
				slot_duration: Babe::slot_duration(),
				epoch_length: EpochDuration::get(),
				c: PRIMARY_PROBABILITY,
				genesis_authorities: Babe::authorities(),
				randomness: Babe::randomness(),
				allowed_slots: babe_primitives::AllowedSlots::PrimaryAndSecondaryVRFSlots,
			}
		}

		fn current_epoch_start() -> babe_primitives::Slot {
			Babe::current_epoch_start()
		}

		fn current_epoch() -> babe_primitives::Epoch {
			Babe::current_epoch()
		}

		fn next_epoch() -> babe_primitives::Epoch {
			Babe::next_epoch()
		}

		fn generate_key_ownership_proof(
			_slot: babe_primitives::Slot,
			authority_id: babe_primitives::AuthorityId,
		) -> Option<babe_primitives::OpaqueKeyOwnershipProof> {
			use parity_scale_codec::Encode;

			Historical::prove((babe_primitives::KEY_TYPE, authority_id))
				.map(|p| p.encode())
				.map(babe_primitives::OpaqueKeyOwnershipProof::new)
		}

		fn submit_report_equivocation_unsigned_extrinsic(
			equivocation_proof: babe_primitives::EquivocationProof<<Block as BlockT>::Header>,
			key_owner_proof: babe_primitives::OpaqueKeyOwnershipProof,
		) -> Option<()> {
			let key_owner_proof = key_owner_proof.decode()?;

			Babe::submit_unsigned_equivocation_report(
				equivocation_proof,
				key_owner_proof,
			)
		}
	}

	impl authority_discovery_primitives::AuthorityDiscoveryApi<Block> for Runtime {
		fn authorities() -> Vec<AuthorityDiscoveryId> {
			AuthorityDiscovery::authorities()
		}
	}

	impl sp_session::SessionKeys<Block> for Runtime {
		fn generate_session_keys(seed: Option<Vec<u8>>) -> Vec<u8> {
			SessionKeys::generate(seed)
		}

		fn decode_session_keys(
			encoded: Vec<u8>,
		) -> Option<Vec<(Vec<u8>, sp_core::crypto::KeyTypeId)>> {
			SessionKeys::decode_into_raw_public_keys(&encoded)
		}
	}

	impl frame_system_rpc_runtime_api::AccountNonceApi<Block, AccountId, Nonce> for Runtime {
		fn account_nonce(account: AccountId) -> Nonce {
			System::account_nonce(account)
		}
	}

	impl pallet_transaction_payment_rpc_runtime_api::TransactionPaymentApi<
		Block,
		Balance,
	> for Runtime {
		fn query_info(uxt: <Block as BlockT>::Extrinsic, len: u32) -> RuntimeDispatchInfo<Balance> {
			TransactionPayment::query_info(uxt, len)
		}
		fn query_fee_details(uxt: <Block as BlockT>::Extrinsic, len: u32) -> FeeDetails<Balance> {
			TransactionPayment::query_fee_details(uxt, len)
		}
	}

	#[cfg(feature = "runtime-benchmarks")]
	impl frame_benchmarking::Benchmark<Block> for Runtime {
		fn dispatch_benchmark(
			config: frame_benchmarking::BenchmarkConfig
		) -> Result<Vec<frame_benchmarking::BenchmarkBatch>, RuntimeString> {
			use frame_benchmarking::{Benchmarking, BenchmarkBatch, add_benchmark, TrackedStorageKey};
			// Trying to add benchmarks directly to the Session Pallet caused cyclic dependency issues.
			// To get around that, we separated the Session benchmarks into its own crate, which is why
			// we need these two lines below.
			use pallet_session_benchmarking::Module as SessionBench;
			use pallet_offences_benchmarking::Module as OffencesBench;
			use frame_system_benchmarking::Module as SystemBench;

			impl pallet_session_benchmarking::Config for Runtime {}
			impl pallet_offences_benchmarking::Config for Runtime {}
			impl frame_system_benchmarking::Config for Runtime {}

			let whitelist: Vec<TrackedStorageKey> = vec![
				// Block Number
				hex_literal::hex!("26aa394eea5630e07c48ae0c9558cef702a5c1b19ab7a04f536c519aca4983ac").to_vec().into(),
				// Total Issuance
				hex_literal::hex!("c2261276cc9d1f8598ea4b6a74b15c2f57c875e4cff74148e4628f264b974c80").to_vec().into(),
				// Execution Phase
				hex_literal::hex!("26aa394eea5630e07c48ae0c9558cef7ff553b5a9862a516939d82b3d3d8661a").to_vec().into(),
				// Event Count
				hex_literal::hex!("26aa394eea5630e07c48ae0c9558cef70a98fdbe9ce6c55837576c60c7af3850").to_vec().into(),
				// System Events
				hex_literal::hex!("26aa394eea5630e07c48ae0c9558cef780d41e5e16056765bc8461851072c9d7").to_vec().into(),
				// Treasury Account
				hex_literal::hex!("26aa394eea5630e07c48ae0c9558cef7b99d880ec681799c0cf30e8886371da95ecffd7b6c0f78751baa9d281e0bfa3a6d6f646c70792f74727372790000000000000000000000000000000000000000").to_vec().into(),
			];

			let mut batches = Vec::<BenchmarkBatch>::new();
			let params = (&config, &whitelist);
			// Polkadot
			add_benchmark!(params, batches, runtime_common::claims, Claims);
			// Substrate
			add_benchmark!(params, batches, pallet_balances, Balances);
			add_benchmark!(params, batches, pallet_bounties, Bounties);
			add_benchmark!(params, batches, pallet_collective, Council);
			add_benchmark!(params, batches, pallet_democracy, Democracy);
			add_benchmark!(params, batches, pallet_elections_phragmen, ElectionsPhragmen);
			add_benchmark!(params, batches, pallet_identity, Identity);
			add_benchmark!(params, batches, pallet_im_online, ImOnline);
			add_benchmark!(params, batches, pallet_indices, Indices);
			add_benchmark!(params, batches, pallet_multisig, Multisig);
			add_benchmark!(params, batches, pallet_offences, OffencesBench::<Runtime>);
			add_benchmark!(params, batches, pallet_proxy, Proxy);
			add_benchmark!(params, batches, pallet_scheduler, Scheduler);
			add_benchmark!(params, batches, pallet_session, SessionBench::<Runtime>);
			add_benchmark!(params, batches, pallet_staking, Staking);
			add_benchmark!(params, batches, frame_system, SystemBench::<Runtime>);
			add_benchmark!(params, batches, pallet_timestamp, Timestamp);
			add_benchmark!(params, batches, pallet_tips, Tips);
			add_benchmark!(params, batches, pallet_treasury, Treasury);
			add_benchmark!(params, batches, pallet_utility, Utility);
			add_benchmark!(params, batches, pallet_vesting, Vesting);

			if batches.is_empty() { return Err("Benchmark not found for this pallet.".into()) }
			Ok(batches)
		}
	}
}<|MERGE_RESOLUTION|>--- conflicted
+++ resolved
@@ -43,13 +43,8 @@
 	KeyTypeId, Percent, Permill, Perbill, curve::PiecewiseLinear,
 	transaction_validity::{TransactionValidity, TransactionSource, TransactionPriority},
 	traits::{
-<<<<<<< HEAD
-		BlakeTwo256, Block as BlockT, OpaqueKeys, ConvertInto, IdentityLookup,
-		Extrinsic as ExtrinsicT, SaturatedConversion, Verify
-=======
 		BlakeTwo256, Block as BlockT, OpaqueKeys, ConvertInto, AccountIdLookup,
 		Extrinsic as ExtrinsicT, SaturatedConversion, Verify,
->>>>>>> 071e0016
 	},
 };
 #[cfg(feature = "runtime-benchmarks")]
